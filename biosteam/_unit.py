--- conflicted
+++ resolved
@@ -1268,181 +1268,11 @@
                     if self.run_after_specifications: self._run()
             else:
                 self._run()
-<<<<<<< HEAD
-    
-    @property
-    def _should_run(self): 
-        # returns False IFF 
-        # bst.settings.skip_non_facility_units_with_zero_flow is True AND 
-        # unit has zero flow in
-        # unit is not a Facility
-        """
-        Returns False IFF the following conditions are met:
-        1. bst.settings.skip_non_facility_units_with_zero_flow is True; AND 
-        2. unit has zero flow in; AND
-        3. unit is not a Facility.
-        
-        Examples
-        --------
-        >>> from biosteam.units import BinaryDistillation
-        >>> from biosteam import Stream, settings
-        >>> settings.set_thermo(['Water', 'Methanol', 'Glycerol'], cache=True)
-        >>> feed = Stream('feed', flow=(80, 100, 25))
-        >>> bp = feed.bubble_point_at_P()
-        >>> feed.T = bp.T # Feed at bubble point T
-        >>> D1 = BinaryDistillation('D1', ins=feed,
-        ...                         outs=('distillate', 'bottoms_product'),
-        ...                         LHK=('Methanol', 'Water'),
-        ...                         y_top=0.99, x_bot=0.01, k=2,
-        ...                         is_divided=True)
-        >>> ## With non-zero flow in
-        >>> settings.skip_non_facility_units_with_zero_flow = True
-        >>> D1.simulate()
-        >>> D1.show(T='degC', P='atm', composition=True)
-        BinaryDistillation: D1
-        ins...
-        [0] feed
-            phase: 'l', T: 76.12 degC, P: 1 atm
-            composition (%): Water     39
-                             Methanol  48.8
-                             Glycerol  12.2
-                             --------  205 kmol/hr
-        outs...
-        [0] distillate
-            phase: 'g', T: 64.909 degC, P: 1 atm
-            composition (%): Water     1
-                             Methanol  99
-                             --------  100 kmol/hr
-        [1] bottoms_product
-            phase: 'l', T: 100.03 degC, P: 1 atm
-            composition (%): Water     75.4
-                             Methanol  0.761
-                             Glycerol  23.9
-                             --------  105 kmol/hr
-        >>> for s in D1.outs: s.empty()
-        >>> settings.skip_non_facility_units_with_zero_flow = True
-        >>> D1.simulate()
-        >>> D1.show(T='degC', P='atm', composition=True)
-        BinaryDistillation: D1
-        ins...
-        [0] feed
-            phase: 'l', T: 76.12 degC, P: 1 atm
-            composition (%): Water     39
-                             Methanol  48.8
-                             Glycerol  12.2
-                             --------  205 kmol/hr
-        outs...
-        [0] distillate
-            phase: 'g', T: 64.909 degC, P: 1 atm
-            composition (%): Water     1
-                             Methanol  99
-                             --------  100 kmol/hr
-        [1] bottoms_product
-            phase: 'l', T: 100.03 degC, P: 1 atm
-            composition (%): Water     75.4
-                             Methanol  0.761
-                             Glycerol  23.9
-                             --------  105 kmol/hr
-        >>> settings.skip_non_facility_units_with_zero_flow = False
-        >>> D1.simulate()
-        >>> D1.show(T='degC', P='atm', composition=True)
-        BinaryDistillation: D1
-        ins...
-        [0] feed
-            phase: 'l', T: 76.12 degC, P: 1 atm
-            composition (%): Water     39
-                             Methanol  48.8
-                             Glycerol  12.2
-                             --------  205 kmol/hr
-        outs...
-        [0] distillate
-            phase: 'g', T: 64.909 degC, P: 1 atm
-            composition (%): Water     1
-                             Methanol  99
-                             --------  100 kmol/hr
-        [1] bottoms_product
-            phase: 'l', T: 100.03 degC, P: 1 atm
-            composition (%): Water     75.4
-                             Methanol  0.761
-                             Glycerol  23.9
-                             --------  105 kmol/hr
-        >>> for s in D1.outs: s.empty()
-        >>> settings.skip_non_facility_units_with_zero_flow = True
-        >>> D1.simulate()
-        >>> D1.show(T='degC', P='atm', composition=True)
-        BinaryDistillation: D1
-        ins...
-        [0] feed
-            phase: 'l', T: 76.12 degC, P: 1 atm
-            composition (%): Water     39
-                             Methanol  48.8
-                             Glycerol  12.2
-                             --------  205 kmol/hr
-        outs...
-        [0] distillate
-            phase: 'g', T: 64.909 degC, P: 1 atm
-            composition (%): Water     1
-                             Methanol  99
-                             --------  100 kmol/hr
-        [1] bottoms_product
-            phase: 'l', T: 100.03 degC, P: 1 atm
-            composition (%): Water     75.4
-                             Methanol  0.761
-                             Glycerol  23.9
-                             --------  105 kmol/hr
-        >>> ## With zero flow in
-        >>> feed.F_mol = 0
-        >>> settings.skip_non_facility_units_with_zero_flow = True
-        >>> D1.simulate()
-        >>> D1.show(T='degC', P='atm', composition=True)
-        BinaryDistillation: D1
-        ins...
-        [0] feed
-            phase: 'l', T: 76.12 degC, P: 1 atm
-            flow: 0
-        outs...
-        [0] distillate
-            phase: 'g', T: 64.909 degC, P: 1 atm
-            composition (%): Water     1
-                             Methanol  99
-                             --------  100 kmol/hr
-        [1] bottoms_product
-            phase: 'l', T: 100.03 degC, P: 1 atm
-            composition (%): Water     75.4
-                             Methanol  0.761
-                             Glycerol  23.9
-                             --------  105 kmol/hr
-        >>> for s in D1.outs: s.empty()
-        >>> settings.skip_non_facility_units_with_zero_flow = True
-        >>> D1.simulate()
-        >>> D1.show(T='degC', P='atm', composition=True)
-        BinaryDistillation: D1
-        ins...
-        [0] feed
-            phase: 'l', T: 76.12 degC, P: 1 atm
-            flow: 0
-        outs...
-        [0] distillate
-            phase: 'g', T: 64.909 degC, P: 1 atm
-            flow: 0
-        [1] bottoms_product
-            phase: 'l', T: 100.03 degC, P: 1 atm
-            flow: 0
-        >>> try:
-        ...     settings.skip_non_facility_units_with_zero_flow = False
-        ...     D1.simulate()
-        ...     D1.show(T='degC', P='atm', composition=True)
-        ... except:
-        ...     print('D1.simulate() failed.')
-        D1.simulate() failed.
-        """
-=======
         else:
             for i in self._outs: i.empty()
     
     @property
     def _should_run(self): 
->>>>>>> 891113a2
         return not (bst.settings.skip_non_facility_units_with_zero_flow and
             self.F_mol_in == 0. and
             not isinstance(self, bst.Facility))
@@ -1532,13 +1362,9 @@
             self._check_utilities()
             self._load_costs()
             self._load_utility_cost()
-<<<<<<< HEAD
-        
-=======
         else:
             self.empty()
 
->>>>>>> 891113a2
     def _load_utility_cost(self):
         ins = self._ins._streams
         outs = self._outs._streams
@@ -1685,11 +1511,8 @@
                 self._load_stream_links()
                 self.run()
             self._summary(design_kwargs, cost_kwargs)
-<<<<<<< HEAD
-=======
         else:
             self.empty()
->>>>>>> 891113a2
 
     def results(self, with_units=True, include_utilities=True,
                 include_total_cost=True, include_installed_cost=False,
