# -*- coding: utf-8 -*-
# BioSTEAM: The Biorefinery Simulation and Techno-Economic Analysis Modules
# Copyright (C) 2020-2023, Yoel Cortes-Pena <yoelcortes@gmail.com>
# 
# This module is under the UIUC open-source license. See 
# github.com/BioSTEAMDevelopmentGroup/biosteam/blob/master/LICENSE.txt
# for license details.
"""
This module extends thermosteam's ProcessSettings object.
"""
from thermosteam import settings
from thermosteam.units_of_measure import AbsoluteUnitsOfMeasure
import biosteam as bst

# %% Excecutables for dynamic programing of new stream utilities

get_unit_utility_flow_executable = '''
def {flowmethname}(self):
    """Return the {docname} flow rate [kg/hr]."""
    flow = 0.
    if {name} in self._inlet_utility_indices:
        flow += self._ins[self._inlet_utility_indices[{name}]].F_mass
    if {name} in self._outlet_utility_indices:
        flow += self._outs[self._outlet_utility_indices[{name}]].F_mass
    return flow

bst.Unit.{flowmethname} = {flowmethname}
'''

get_unit_utility_cost_executable = '''
def {costmethname}(self):
    """Return the {docname} cost [USD/hr]."""
    return bst.stream_utility_prices[name] * self.{flowmethname}()

bst.Unit.{costmethname} = {costmethname}
'''

get_system_utility_flow_executable = '''
def {flowmethname}(self):
    """Return the {docname} flow rate [kg/yr]."""
    return sum([i.get_utility_flow({name}) for i in self.cost_units]) * self.operating_hours

bst.System.{flowmethname} = {flowmethname}
'''

get_system_utility_cost_executable = '''
def {costmethname}(self):
    """Return the {docname} cost [USD/yr]."""
    return bst.stream_utility_prices[name] * self.{flowmethname}()

bst.System.{costmethname} = {costmethname}
'''

# %% New properties

@property
def CEPCI(self) -> float:
    """Chemical engineering plant cost index (defaults to 567.5 at 2017)."""
    return bst.CE
@CEPCI.setter
def CEPCI(self, CEPCI):
    bst.CE = CEPCI

@property
def utility_characterization_factors(self) ->  dict[tuple[str, str], tuple[float, AbsoluteUnitsOfMeasure]]:
    """Utility characterization factor data (value and units) by agent ID 
    and impact key."""
    return bst.HeatUtility.characterization_factors
@utility_characterization_factors.setter
def utility_characterization_factors(self, utility_characterization_factors):
    bst.HeatUtility.characterization_factors = utility_characterization_factors

@property
def cooling_agents(self) -> list[bst.UtilityAgent]:
    """All cooling utilities available."""
    return bst.HeatUtility.cooling_agents
@cooling_agents.setter
def cooling_agents(self, cooling_agents):
    bst.HeatUtility.cooling_agents = cooling_agents
    
@property
def heating_agents(self) -> list[bst.UtilityAgent]:
    """All heating utilities available."""
    return bst.HeatUtility.heating_agents
@heating_agents.setter
def heating_agents(self, heating_agents):
    bst.HeatUtility.heating_agents = heating_agents
    
@property
def stream_utility_prices(self) -> dict[str, float]:
    """Price of stream utilities [USD/kg] which are defined as 
    inlets and outlets to unit operations."""
    return bst.stream_utility_prices
@stream_utility_prices.setter
def stream_utility_prices(self, stream_utility_prices):
    bst.stream_utility_prices = stream_utility_prices

@property
def impact_indicators(self) -> dict[str, str]:
    """User-defined impact indicators and their units of measure."""
    return bst.impact_indicators
@impact_indicators.setter
def impact_indicators(self, impact_indicators):
    bst.impact_indicators = impact_indicators

@property
def electricity_price(self) -> float:
    """Electricity price [USD/kWhr]"""
    return bst.PowerUtility.price
@electricity_price.setter
def electricity_price(self, electricity_price):
    """Electricity price [USD/kWhr]"""
    bst.PowerUtility.price = electricity_price

@property
def skip_non_facility_units_with_zero_flow(self):
<<<<<<< HEAD
    """Whether or not non-Facility units with zero flow in 
    should have their run, simulate, and _summary function calls skipped."""
    return bst.skip_non_facility_units_with_zero_flow
@skip_non_facility_units_with_zero_flow.setter
def skip_non_facility_units_with_zero_flow(self, skip):
    """Whether or not non-Facility units with zero flow in
    should have their run, simulate, and _summary function calls skipped."""
=======
    """Whether or not non-Facility units with zero inlet flow
    should have their run, simulate, and _summary function calls skipped.
    If True, for non-facility units with zero inlet flow, these functions
    when called will do the following:
        (i) run: empties unit outlet flows
        (ii) simulate or (iii) _summary: empties unit operation results and outlet flows
    """
    return bst.skip_non_facility_units_with_zero_flow
@skip_non_facility_units_with_zero_flow.setter
def skip_non_facility_units_with_zero_flow(self, skip):
    """Whether or not non-Facility units with zero inlet flow
    should have their run, simulate, and _summary function calls skipped.
    If True, for non-facility units with zero inlet flow, these functions
    when called will do the following:
        (i) run: empties unit outlet flows
        (ii) simulate or (iii) _summary: empties unit operation results and outlet flows
    """
>>>>>>> 891113a2
    bst.skip_non_facility_units_with_zero_flow = skip

def register_utility(self, name, price):
    """Register new stream utility in BioSTEAM given the name and the price 
    [USD/kg]."""
    if name not in bst.stream_utility_prices:
        docname = name.lower()
        methname = docname.replace(' ', '_').replace('-', '_')
        flowmethname = f"get_{methname}_flow"
        costmethname = f"get_{methname}_cost"
        repname = repr(name)
        globs = {'bst': bst}
        flow_kwargs = dict(
            flowmethname=flowmethname,
            docname=docname,
            name=repname,
        )
        cost_kwargs = dict(
            costmethname=costmethname,
            flowmethname=flowmethname,
            docname=docname,
            name=repname,
        )
        
        # Unit
        exec(get_unit_utility_flow_executable.format(**flow_kwargs), globs)
        exec(get_unit_utility_cost_executable.format(**cost_kwargs), globs)
        
        # System
        exec(get_system_utility_flow_executable.format(**flow_kwargs), globs)
        exec(get_system_utility_cost_executable.format(**cost_kwargs), globs)
    bst.stream_utility_prices[name] = price

Settings = settings.__class__
Settings.CEPCI = CEPCI
Settings.utility_characterization_factors = utility_characterization_factors
Settings.cooling_agents = cooling_agents
Settings.heating_agents = heating_agents
Settings.impact_indicators = impact_indicators
Settings.stream_utility_prices = stream_utility_prices
Settings.electricity_price = electricity_price
Settings.skip_non_facility_units_with_zero_flow = skip_non_facility_units_with_zero_flow
Settings.register_utility = register_utility

# %% Register stream utilities

settings.register_utility('Natural gas', 0.218)
settings.register_utility('Ash disposal', -0.0318)
settings.register_utility('Reverse osmosis water', 5.6e-4)
settings.register_utility('Process water', 2.7e-4)<|MERGE_RESOLUTION|>--- conflicted
+++ resolved
@@ -114,15 +114,6 @@
 
 @property
 def skip_non_facility_units_with_zero_flow(self):
-<<<<<<< HEAD
-    """Whether or not non-Facility units with zero flow in 
-    should have their run, simulate, and _summary function calls skipped."""
-    return bst.skip_non_facility_units_with_zero_flow
-@skip_non_facility_units_with_zero_flow.setter
-def skip_non_facility_units_with_zero_flow(self, skip):
-    """Whether or not non-Facility units with zero flow in
-    should have their run, simulate, and _summary function calls skipped."""
-=======
     """Whether or not non-Facility units with zero inlet flow
     should have their run, simulate, and _summary function calls skipped.
     If True, for non-facility units with zero inlet flow, these functions
@@ -140,7 +131,6 @@
         (i) run: empties unit outlet flows
         (ii) simulate or (iii) _summary: empties unit operation results and outlet flows
     """
->>>>>>> 891113a2
     bst.skip_non_facility_units_with_zero_flow = skip
 
 def register_utility(self, name, price):
