--- conflicted
+++ resolved
@@ -1444,13 +1444,7 @@
             # if unit.state_source is not None:
             #     continue
             start = len(arr)
-<<<<<<< HEAD
             arr = np.append(arr, dct[unit._ID])
-=======
-            # if unit.state_source is not None:
-            #     continue
-            arr = np.append(arr, dct[unit.ID])
->>>>>>> b13c6ffa
             stop = len(arr)
             idxer[unit._ID] = (start, stop)
         return arr, idxer
@@ -1485,18 +1479,9 @@
     def _load_state(self):
         '''Returns the initial state (a 1d-array) of the system for dynamic simulation.'''
         if self._state is None:
-<<<<<<< HEAD
             dct = {}
             for unit in self.units: dct.update(unit._load_state())
             y, idx = self._state_dct2arr(dct)
-=======
-            dct_all_but_feed = {}
-            for unit in self.units:
-                # if unit.state_source is None:
-                #     dct_all_but_feed.update(unit._load_state())
-                dct_all_but_feed.update(unit._load_state())
-            y, idx = self._state_dct2arr(dct_all_but_feed)
->>>>>>> b13c6ffa
             self._state = {'time': 0,
                            'state': y,
                            'indexer': idx}
@@ -1514,30 +1499,11 @@
             dct_y = self._state_arr2dct(y, idx)
             # print("\n%10.3e"%t)
             for unit in self.units:
-<<<<<<< HEAD
                 QC_ins = np.concatenate([dct_y[ws._ID] for ws in unit._ins])
                 dQC_ins = np.concatenate([np.zeros(dct_y[ws._ID].shape) if ws in feeds else dct_dy[ws._ID] for ws in unit._ins])
                 QC = dct_y[unit._ID]
                 dy_dt = unit.ODE
                 QC_dot = dy_dt(t, QC_ins, QC, dQC_ins)
-=======
-                QC_ins = np.concatenate([dct_y[ws.ID] if ws.ID in dct_y.keys() \
-                                          else ws._source._state_locator(dct_y[self._state_sources[ws._source.ID].ID])[ws.ID]
-                                          # else dct_y[self._state_sources[unit.ID].ID]
-                                        for ws in unit.ins
-                                        ])
-                dQC_ins = np.concatenate([np.zeros(dct_y[ws.ID].shape)
-                                          if ws in self.feeds else \
-                                              dct_dy[ws.ID] if ws.ID in dct_dy.keys() \
-                                                  else ws._source._state_locator(dct_dy[self._state_sources[ws._source.ID].ID])[ws.ID]
-                                          for ws in unit.ins])
-                QC = dct_y[unit.ID]
-                if unit.state_source is not None:
-                    QC_dot = dct_dy[unit.state_source.ID]
-                else:
-                    dy_dt = unit.ODE
-                    QC_dot = dy_dt(t, QC_ins, QC, dQC_ins)
->>>>>>> b13c6ffa
                 dct_dy.update(unit._dstate_locator(QC_dot))
             self._dct_dy = dct_dy
             return self._dstate_dct2arr(dct_dy, idx)
