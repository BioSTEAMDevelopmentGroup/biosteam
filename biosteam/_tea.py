--- conflicted
+++ resolved
@@ -753,11 +753,6 @@
                 initial_loan_principal = loan.sum()
             LP[start:end] = solve_payment(initial_loan_principal, interest, years)
             loan_principal = 0
-<<<<<<< HEAD
-            for i in range(end):
-                LI[i] = li = (loan_principal + L[i]) * interest 
-                LPl[i] = loan_principal = loan_principal - LP[i] + li + L[i]
-=======
             if pay_interest_during_construction:
                 for i in range(end):
                     LI[i] = li = (loan_principal + L[i]) * interest 
@@ -771,8 +766,6 @@
                     LI[i] = li
                     LPl[i] = loan_principal = loan_principal - LP[i] + li + L[i]
                 LI[:start] = L[:start] * interest # Interest still needs to be payed
-                    
->>>>>>> 89238e22
             taxable_cashflow = S - C - D - LP
             if pay_interest_during_construction: taxable_cashflow[:start] -= LI[:start]
             nontaxable_cashflow = D + L - C_FC - C_WC
