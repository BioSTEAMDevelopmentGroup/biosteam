# -*- coding: utf-8 -*-
# BioSTEAM: The Biorefinery Simulation and Techno-Economic Analysis Modules
# Copyright (C) 2020-2021, Yoel Cortes-Pena <yoelcortes@gmail.com>
#
# This module is under the UIUC open-source license. See
# github.com/BioSTEAMDevelopmentGroup/biosteam/blob/master/LICENSE.txt
# for license details.
import biosteam as bst
from .. import Unit
<<<<<<< HEAD
from warnings import warn
from math import log, exp, ceil
from typing import NamedTuple, Tuple, Callable, Dict
from ..utils import list_available_names
from ..exceptions import DesignWarning, bounds_warning

__all__ = (
    'Compressor',
    'IsentropicCompressor', 
    'IsothermalCompressor', 
    'PolytropicCompressor',
)

#: TODO:
#: * Implement estimate of isentropic efficiency when not given (is this possible?).
=======
from biosteam.units.heat_exchange import HX, HXutility
import warnings
from numpy import log

__all__ = ('IsentropicCompressor', 'IsothermalCompressor', 'PolytropicCompressor', 'MultistageCompressor')
>>>>>>> e03d8af8

class CompressorCostAlgorithm(NamedTuple): 
    #: Defines preliminary correlation algorithm for a compressor type
    psig_max: float #: Maximum achievable pressure in psig (to autodermine compressor type and/or issue warning)
    hp_bounds: Tuple[float, float] #: Horse power per machine (not a hard limit for costing, but included here for completion)
    acfm_bounds: Tuple[float, float] #: Actual cubic feet per minute (hard limit for parallel units)
    cost: Callable #: function(horse_power) -> Baseline purchase cost
    efficiencies: Dict[str, float] #: Heuristic efficiencies at 1,000 hp.
    driver: float #: Default driver (e.g., electric motor, steam turbine or gas turbine).
    CE: float #: Chemical engineering price cost index.


class Compressor(Unit, isabstract=True):
    """
    Abstract class for compressors that includes design and costing. Child classes
    should implement the `_run` method for mass and energy balances. Preliminary 
    design and costing is estimated according to [1]_.
    
    References
    ----------
    .. [1] Seider, W. D., Lewin,  D. R., Seader, J. D., Widagdo, S., Gani, R.,
    & Ng, M. K. (2017). Product and Process Design Principles. Wiley.
    Cost Accounting and Capital Cost Estimation (Chapter 16)
    
    """
    _N_ins = 1
    _N_outs = 1
    _N_heat_utilities = 1
    _units = {
        'Ideal power': 'kW',
        'Ideal duty': 'kJ/hr',
    }
    _F_D = { # Design factors
        'Electric motor': 1.0,
        'Steam turbine': 1.15,
        'Gas turbine': 1.25,
    }
    _F_M = { # Material factors
        'Carbon steel': 1.0,
        'Stainless steel': 2.5,
        'Nickel alloy': 5.0,
    }
    _F_BM_default = {
        'Compressor(s)': 2.15,
    }
    baseline_cost_algorithms = { #: [str] Compressor type: [CompressorCostAlgorithm]
        'Screw': CompressorCostAlgorithm(
                psig_max=400.,
                acfm_bounds=(800., 2e4),
                hp_bounds=(10., 750.),
                cost=lambda Pc: exp(8.2496 + 0.7243 * log(Pc)),
                efficiencies={
                    'Electric motor': 0.80,
                    'Steam turbine': 0.65,
                    'Gas turbine': 0.35,
                },
                driver='Electric motor',
                CE=567,
            ),
        'Centrifugal': CompressorCostAlgorithm(
                psig_max=5e3,
                acfm_bounds=(1e3, 1.5e5),
                hp_bounds=(200., 3e4),
                cost=lambda Pc: exp(9.1553 + 0.63 * log(Pc)),
                efficiencies={
                    'Electric motor': 0.80,
                    'Steam turbine': 0.65,
                    'Gas turbine': 0.35,
                },
                driver='Steam turbine',
                CE=567,
            ),
        'Recriprocating': CompressorCostAlgorithm(
              psig_max=1e5,
              acfm_bounds=(5., 7000.),
              hp_bounds=(100., 20e3),
              cost=lambda Pc: exp(4.6762 + 1.23 * log(Pc)),
              efficiencies={
                  'Electric motor': 0.85,
                  'Steam turbine': 0.65,
                  'Gas turbine': 0.35,
              },
              driver='Electric motor',
              CE=567,
          ),
    }

    def __init__(self, ID='', ins=None, outs=(), thermo=None, *, 
                 P, eta=0.7, vle=False, compressor_type=None, 
                 driver=None, material=None):
        Unit.__init__(self, ID, ins, outs, thermo)
        self.P = P  #: Outlet pressure [Pa].
        self.eta = eta  #: Isentropic efficiency.

        #: Whether to perform phase equilibrium calculations on the outflow.
        #: If False, the outlet will be assumed to be the same phase as the inlet.
        self.vle = vle
        self.material = 'Carbon steel' if material is None else material 
        self.compressor_type = 'Default' if compressor_type is None else compressor_type 
        self.driver = 'Default' if driver is None else driver

    @property
    def compressor_type(self):
        return self._compressor_type
    @compressor_type.setter
    def compressor_type(self, compressor_type):
        """[str] Type of compressor. If 'Default', the type will be determined based on power."""
        compressor_type = compressor_type.capitalize()
        if compressor_type not in self.baseline_cost_algorithms and compressor_type != 'Default':
            raise ValueError(
                f"compressor type {repr(compressor_type)} not available; "
                f"only {list_available_names(self.baseline_cost_algorithms)} are available"
            )
        self._compressor_type = compressor_type

    @property
    def driver(self):
        return self._driver
    @driver.setter
    def driver(self, driver):
        """[str] Type of compressor. If 'Default', the type will be determined based on power."""
        driver = driver.capitalize()
        if driver not in self._F_D and driver != 'Default':
            raise ValueError(
                f"driver {repr(driver)} not available; "
                f"only {list_available_names(self._F_D)} are available"
            )
        self._driver = driver

    @property
    def material(self):
        """Defaults to 'Carbon steel'"""
        return self._material
    @material.setter
    def material(self, material):
        try:
            self.F_M['Compressor(s)'] = self._F_M[material]
        except KeyError:
            raise AttributeError("material must be one of the following: "
                                 f"{list_available_names(self._F_M)}")
        self._material = material

    def _determine_compressor_type(self):
        psig = (self.P - 101325) * 14.6959
        cost_algorithms = self.baseline_cost_algorithms
        for name, alg in cost_algorithms.items():
            if psig < alg.psig_max: return name
        warn('no compressor available that is recommended for a pressure of '
            f'{self.P:.5g}; defaulting to {name.lower()} compressor', DesignWarning)
        return name

    def _calculate_ideal_power_and_duty(self):
        feed = self.ins[0]
        out = self.outs[0]
        dH = out.H - feed.H
        Q = TdS = feed.T * (out.S - feed.S)  # Duty [kJ/hr]
        power_ideal = (dH - TdS) / 3600.  # Power [kW]
        return power_ideal, Q

    def _set_power(self, power):
        compressor_type = self.design_results['Type']
        driver = self.design_results['Driver']
        alg = self.baseline_cost_algorithms[compressor_type]
        self.power_utility.consumption = power / alg.efficiencies[driver]
    
    def _design(self):
        design_results = self.design_results
        compressor_type = self.compressor_type 
        if compressor_type == 'Default': compressor_type = self._determine_compressor_type()
        design_results['Type'] = compressor_type
        alg = self.baseline_cost_algorithms[compressor_type]
        acfm_lb, acfm_ub = alg.acfm_bounds
        acfm = self.outs[0].get_total_flow('cfm')
        design_results['Compressors in parallel'] = ceil(acfm / acfm_ub) if acfm > acfm_ub else 1
        design_results['Driver'] = alg.driver if self._driver == 'Default' else self._driver 
    
    def _cost(self):
        # Note: Must run `_set_power` before running parent cost algorithm
        design_results = self.design_results
        alg = self.baseline_cost_algorithms[design_results['Type']]
        acfm_lb, acfm_ub = alg.acfm_bounds
        Pc = self.power_utility.get_property('consumption', 'hp')
        N = design_results['Compressors in parallel']
        F = Pc / N
        bounds_warning(self, 'power', Pc, 'hp', alg.hp_bounds, 'cost')
        self.baseline_purchase_costs['Compressor(s)'] = N * bst.CE / alg.CE * alg.cost(F)
        self.F_D['Compressor(s)'] = self._F_D[design_results['Driver']]


class IsothermalCompressor(Compressor):
    """
    Create an isothermal compressor.

    Parameters
    ----------
    ins : stream
        Inlet fluid.
    outs : stream
        Outlet fluid.
    P : float
        Outlet pressure [Pa].
    eta : float
        Isothermal efficiency.
    vle : bool
        Whether to perform phase equilibrium calculations on
        the outflow. If False, the outlet will be assumed to be the same
        phase as the inlet.
    type: str
        Type of compressor : blower/centrifugal/reciprocating. If None, the type
        will be determined automatically.

    Notes
    -----
    Default compressor selection, design and cost algorithms are adapted from [0]_.

    Examples
    --------
    Simulate reversible isothermal compression of gaseous hydrogen. Note that we set
    `include_excess_energies=True` to correctly account for the non-ideal behavior of
    hydrogen at high pressures. We further use the Soave-Redlich-Kwong (SRK) equation
    of state instead of the default Peng-Robinson (PR) because it is more accurate in
    this regime.

    >>> import biosteam as bst
    >>> from thermo import SRK
    >>> thermo = bst.Thermo([bst.Chemical('H2', eos=SRK)])
    >>> thermo.mixture.include_excess_energies = True
    >>> bst.settings.set_thermo(thermo)
    >>> feed = bst.Stream(H2=1, T=298.15, P=20e5, phase='g')
    >>> K = bst.units.IsothermalCompressor('K', ins=feed, P=350e5, eta=1)
    >>> K.simulate()
    >>> K.show()
    IsothermalCompressor: K1
    ins...
    [0] s1
        phase: 'g', T: 298.15 K, P: 2e+06 Pa
        flow (kmol/hr): H2  1
    outs...
    [0] s2
        phase: 'g', T: 298.15 K, P: 3.5e+07 Pa
        flow (kmol/hr): H2  1
    
    >>> K.results()
    Isothermal compressor                          Units               K
    Power               Rate                          kW            2.47
                        Cost                      USD/hr           0.193
    Chilled water       Duty                       kJ/hr       -7.26e+03
                        Flow                     kmol/hr            7.53
                        Cost                      USD/hr          0.0363
    Design              Type                              Recriprocating
                        Compressors in parallel                        1
                        Driver                            Electric motor
                        Ideal power                   kW             2.1
                        Ideal duty                 kJ/hr       -7.26e+03
    Purchase cost       Compressor(s)                USD             470
    Total purchase cost                              USD             470
    Utility cost                                  USD/hr            0.23

    References
    ----------
    .. [0] Sinnott, R. and Towler, G (2019). "Chemical Engineering Design: SI Edition (Chemical Engineering Series)". 6th Edition. Butterworth-Heinemann.

    """

    def _run(self):
        feed = self.ins[0]
        out = self.outs[0]
        out.copy_like(feed)
        out.P = self.P
        out.T = feed.T
        if self.vle is True: out.vle(T=out.T, P=out.P)

    def _design(self):
        super()._design()
        feed = self.ins[0]
        outlet = self.outs[0]
        ideal_power, ideal_duty = self._calculate_ideal_power_and_duty()
        Q = ideal_duty / self.eta
        self.heat_utilities[0](unit_duty=Q, T_in=feed.T, T_out=outlet.T)
        self.design_results['Ideal power'] = ideal_power # kW
        self.design_results['Ideal duty'] = ideal_duty # kJ / hr
        self._set_power(ideal_power / self.eta)
    


class IsentropicCompressor(Compressor):
    """
    Create an isentropic compressor.

    Parameters
    ----------
    ins : stream
        Inlet fluid.
    outs : stream
        Outlet fluid.
    P : float
        Outlet pressure [Pa].
    eta : float
        Isentropic efficiency.
    vle : bool
        Whether to perform phase equilibrium calculations on
        the outflow. If False, the outlet will be assumed to be the same
        phase as the inlet.
    type: str
        Type of compressor : blower/centrifugal/reciprocating. If None, the type
        will be determined automatically.

    Notes
    -----
    Default compressor selection, design and cost algorithms are adapted from [0]_.

    Examples
    --------
    Simulate isentropic compression of gaseous hydrogen with 70% efficiency:

    >>> import biosteam as bst
    >>> bst.settings.set_thermo(["H2"])
    >>> feed = bst.Stream('feed', H2=1, T=25 + 273.15, P=101325, phase='g')
    >>> K = bst.units.IsentropicCompressor('K1', ins=feed, outs='outlet', P=50e5, eta=0.7)
    >>> K.simulate()
    >>> K.show()
    IsentropicCompressor: K1
    ins...
    [0] feed
        phase: 'g', T: 298.15 K, P: 101325 Pa
        flow (kmol/hr): H2  1
    outs...
    [0] outlet
        phase: 'g', T: 1151.3 K, P: 5e+06 Pa
        flow (kmol/hr): H2  1

    >>> K.results()
    Isentropic compressor                         Units              K1
    Power               Rate                         kW            8.27
                        Cost                     USD/hr           0.647
    Design              Ideal power                  kW            4.92
                        Ideal duty                kJ/hr               0
                        Type                             Recriprocating
                        Compressors in parallel                       1
                        Driver                           Electric motor
    Purchase cost       Compressor(s)               USD        2.07e+03
    Total purchase cost                             USD        2.07e+03
    Utility cost                                 USD/hr           0.647


    Per default, the outlet phase is assumed to be the same as the inlet phase. If phase changes are to be accounted for,
    set `vle=True`:

    >>> import biosteam as bst
    >>> bst.settings.set_thermo(["H2O"])
    >>> feed = bst.MultiStream('feed', T=372.75, P=1e5, l=[('H2O', 0.1)], g=[('H2O', 0.9)])
    >>> K = bst.units.IsentropicCompressor('K2', ins=feed, outs='outlet', P=100e5, eta=1.0, vle=True)
    >>> K.simulate()
    >>> K.show()
    IsentropicCompressor: K2
    ins...
    [0] feed
        phases: ('g', 'l'), T: 372.75 K, P: 100000 Pa
        flow (kmol/hr): (g) H2O  0.9
                        (l) H2O  0.1
    outs...
    [0] outlet
        phases: ('g', 'l'), T: 797.75 K, P: 1e+07 Pa
        flow (kmol/hr): (g) H2O  1

    >>> K.results()
    Isentropic compressor                         Units              K2
    Power               Rate                         kW            6.37
                        Cost                     USD/hr           0.498
    Design              Ideal power                  kW            5.41
                        Ideal duty                kJ/hr               0
                        Type                             Recriprocating
                        Compressors in parallel                       1
                        Driver                           Electric motor
    Purchase cost       Compressor(s)               USD         1.5e+03
    Total purchase cost                             USD         1.5e+03
    Utility cost                                 USD/hr           0.498

    References
    ----------
    .. [0] Sinnott, R. and Towler, G (2019). "Chemical Engineering Design: SI Edition (Chemical Engineering Series)". 6th Edition. Butterworth-Heinemann.

    """
    _N_heat_utilities = 0

    def _run(self):
        feed = self.ins[0]
        out = self.outs[0]
        out.copy_like(feed)
        out.P = self.P
        out.S = feed.S
        if self.vle is True:
            out.vle(S=out.S, P=out.P)
            T_isentropic = out.T
        else:
            T_isentropic = out.T
        self.T_isentropic = T_isentropic
        dH_isentropic = out.H - feed.H
        self.design_results['Ideal power'] = dH_isentropic / 3600. # kW
        self.design_results['Ideal duty'] = 0.
        dH_actual = dH_isentropic / self.eta
        out.H = feed.H + dH_actual        
        if self.vle is True: out.vle(H=out.H, P=out.P)
        
    def _design(self):
        super()._design()
        self._set_power(self.design_results['Ideal power'] / self.eta)
        

class PolytropicCompressor(Compressor):
    """
    Create a polytropic compressor.

    Parameters
    ----------
    ins : stream
        Inlet fluid.
    outs : stream
        Outlet fluid.
    P : float
        Outlet pressure [Pa].
    eta : float
        Polytropic efficiency.
    vle : bool
        Whether to perform phase equilibrium calculations on
        the outflow. If False, the outlet will be assumed to be the same
        phase as the inlet.
    method: str
        'schultz'/'hundseid'. Calculation method for polytropic work. 'hundseid' is recommend
        for real gases at high pressure ratios.
    n_steps: int
        Number of virtual steps used in numerical integration for hundseid method.
    type: str
        Type of compressor : blower/centrifugal/reciprocating. If None, the type
        will be determined automatically.

    Notes
    -----
    Default compressor selection, design and cost algorithms are adapted from [0]_.

    Examples
    --------
    Simulate polytropic compression of hydrogen with 70% efficiency using the Schultz method [1]_:

    >>> import biosteam as bst
    >>> thermo = bst.Thermo([bst.Chemical('H2')])
    >>> thermo.mixture.include_excess_energies = True
    >>> bst.settings.set_thermo(thermo)
    >>> feed = bst.Stream('feed', H2=1, T=25 + 273.15, P=20e5, phase='g')
    >>> K = bst.units.PolytropicCompressor('K1', ins=feed, outs='outlet', P=350e5, eta=0.7, method='schultz')
    >>> K.simulate()
    >>> K.show()
    PolytropicCompressor: K1
    ins...
    [0] feed
        phase: 'g', T: 298.15 K, P: 2e+06 Pa
        flow (kmol/hr): H2  1
    outs...
    [0] outlet
        phase: 'g', T: 961.98 K, P: 3.5e+07 Pa
        flow (kmol/hr): H2  1
    >>> K.results()
    Polytropic compressor                         Units              K1
    Power               Rate                         kW            6.52
                        Cost                     USD/hr            0.51
    Design              Polytropic work                           2e+04
                        Type                             Recriprocating
                        Compressors in parallel                       1
                        Driver                           Electric motor
    Purchase cost       Compressor(s)               USD        1.55e+03
    Total purchase cost                             USD        1.55e+03
    Utility cost                                 USD/hr            0.51


    Repeat using Hundseid method [2]_:

    >>> K = bst.units.PolytropicCompressor('K1', ins=feed, outs='outlet', P=350e5, eta=0.7, method='hundseid', n_steps=200)
    >>> K.simulate()
    >>> K.show()
    PolytropicCompressor: K1
    ins...
    [0] feed
        phase: 'g', T: 298.15 K, P: 2e+06 Pa
        flow (kmol/hr): H2  1
    outs...
    [0] outlet
        phase: 'g', T: 958.12 K, P: 3.5e+07 Pa
        flow (kmol/hr): H2  1
    >>> K.results()
    Polytropic compressor                         Units              K1
    Power               Rate                         kW            6.48
                        Cost                     USD/hr           0.507
    Design              Polytropic work                        1.98e+04
                        Type                             Recriprocating
                        Compressors in parallel                       1
                        Driver                           Electric motor
    Purchase cost       Compressor(s)               USD        1.54e+03
    Total purchase cost                             USD        1.54e+03
    Utility cost                                 USD/hr           0.507


    References
    ----------
    .. [0] Sinnott, R. and Towler, G. (2019). "Chemical Engineering Design: SI Edition (Chemical Engineering Series)". 6th Edition. Butterworth-Heinemann.
    .. [1] Schultz, J. (1962). "The Polytropic Analysis of Centrifugal Compressors". J. Eng. Power., 84(1): 69-82 (14 pages)
    .. [2] Hundseid, O., Bakken, L. E. and Helde, T. (2006). “A Revised Compressor Polytropic Performance Analysis,” Proceedings of ASME GT2006, Paper Number 91033, ASME Turbo Expo 2006.

    """
    _N_heat_utilities = 0
    available_methods = {'schultz', 'hundseid'}
    def __init__(self, ID='', ins=None, outs=(), thermo=None, *, P, eta=0.7, 
                 vle=False, compressor_type=None, method=None, n_steps=None):
        Compressor.__init__(self, ID=ID, ins=ins, outs=outs, thermo=thermo, P=P, eta=eta, vle=vle, compressor_type=compressor_type)
        self.method = "schultz" if method is None else method
        self.n_steps = 100 if n_steps is None else n_steps
        
    @property
    def method(self):
        return self._method
    @method.setter
    def method(self, method):
        method = method.lower()
        if method not in self.available_methods:
            raise ValueError(
                f"method {repr(method)} not available; "
                f"only {list_available_names(self.available_methods)} are available"
            )
        self._method = method
        
    def _schultz(self):
        # calculate polytropic work using Schultz method
        feed = self.ins[0]
        out = self.outs[0]

        # calculate polytropic exponent and real gas correction factor
        out.P = self.P
        out.S = feed.S
        k = log(out.P / feed.P) / log(feed.V / out.V)
        n_1_n = (k - 1) / k # n: polytropic exponent
        W_poly = feed.P * feed.V / n_1_n * ((out.P/feed.P)**n_1_n - 1) # kJ/kmol
        W_isen = (out.H - feed.H) # kJ/kmol
        f = W_isen/W_poly # f: correction factor for real gases

        # calculate non-reversible polytropic work (accounting for eta)
        n_1_n = n_1_n / self.eta
        W_actual = f * feed.P * feed.V / n_1_n * ((out.P/feed.P)**n_1_n - 1) / self.eta * out.F_mol # kJ/kmol -> kJ/hr

        # calculate outlet state
        out.H = feed.H + W_actual # kJ/hr

        return W_actual # kJ/hr

    def _hundseid(self):
        # calculate polytropic work using Hundseid method
        feed = self.ins[0].copy()
        out = self.outs[0]
        n_steps = self.n_steps

        pr = (self.P / feed.P) ** (1 / n_steps) # pressure ratio between discrete steps
        W_actual = 0
        for i in range(n_steps):
            # isentropic pressure change
            out.P = feed.P * pr
            out.S = feed.S
            dH_isen_i = out.H - feed.H
            # efficiency correction
            dH_i = dH_isen_i / self.eta
            out.H = feed.H + dH_i
            W_actual += dH_i # kJ/hr
            # next step
            feed.P = out.P
            feed.T = out.T

        return W_actual # kJ/hr

    def _run(self):
        feed = self.ins[0]
        out = self.outs[0]
        out.copy_like(feed)
<<<<<<< HEAD
        name = '_' + self._method
        method = getattr(self, name)
        self.design_results['Polytropic work'] = method() # Polytropic work [kJ/hr]
        if self.vle is True: out.vle(H=out.H, P=out.P)
        
    def _design(self):
        super()._design()
        self._set_power(self.design_results['Polytropic work'] / 3600) # kJ/hr -> kW
=======

        # calculate polytropic work and outlet state
        W = self._calculate() # kJ/hr

        # check phase equilibirum
        if self.vle is True:
            out.vle(H=out.H, P=out.P)

        # save values for _design
        self.Q = 0
        self.power = W / 3600 # kJ/hr -> kW


class MultistageCompressor(Unit):
    """
    Create a multistage compressor. Models multistage polytropic or isentropic compression with intermittent cooling.

    There are two setup options:

    * Option 1: Define `pr` and `n_stages` (optionally `eta`, `vle`, `type`).
        Creates `n_stages` identical isentropic compressors. Each compressor is followed by
        a heat exchanger, which cools the effluent to inlet temperature.

    * Option 2: Define `compressors` and `hxs`.
        Takes a list of pre-defined compressors and heat exchangers and connects them in series. This option
        allows more flexibility in terms of the type of compressor (isentropic/polytropic) and parameterization
        (e.g. each stage can have different efficiencies and outlet temperatures).

    Parameters
    ----------
    ins : stream
        Inlet fluid.
    outs : stream
        Outlet fluid.
    pr : float
        (setup option 1) Pressure ratio between isentropic stages.
    n_stages: float
        (setup option 1) Number of isentropic stages.
    eta : float
        (setup option 1) Isentropic efficiency.
    vle : bool
        (setup option 1) Whether to perform phase equilibrium calculations on
        the outflow of each stage. If False, the outlet will be assumed to be the same
        phase as the inlet.
    type: str
        (setup option 1) Type of compressor : blower/centrifugal/reciprocating. If None, the type
        will be determined automatically.
    compressors: list[_CompressorBase]
        (setup option 2) List of compressors to use for each stage.
    hxs: list[HX]
        (setup option 2) List of heat exchangers to use for each stage.

    Notes
    -----
    Default compressor selection, design and cost algorithms are adapted from [0]_.

    Examples
    --------
    Simulate multistage compression of gaseous hydrogen (simple setup). Hydrogen is compressed
    isentropically (with an efficiency of 70%) from 20 bar to 320 bar in four stages
    (pressure ratio of two in each stage):

    >>> import biosteam as bst
    >>> thermo = bst.Thermo([bst.Chemical('H2')])
    >>> thermo.mixture.include_excess_energies = True
    >>> bst.settings.set_thermo(thermo)
    >>> feed = bst.Stream('feed', H2=1, T=298.15, P=20e5, phase='g')
    >>> K = bst.units.MultistageCompressor('K1', ins=feed, outs='outlet', pr=2, n_stages=4, eta=0.7)
    >>> K.simulate()
    >>> K.show()
    MultistageCompressor: K1
    ins...
    [0] feed
        phase: 'g', T: 298.15 K, P: 2e+06 Pa
        flow (kmol/hr): H2  1
    outs...
    [0] outlet
        phase: 'g', T: 298.15 K, P: 3.2e+07 Pa
        flow (kmol/hr): H2  1
    >>> K.results()
    Multistage compressor                           Units                     K1
    Power               Rate                           kW                   3.14
                        Cost                       USD/hr                  0.246
    Chilled water       Duty                        kJ/hr              -1.12e+04
                        Flow                      kmol/hr                   7.41
                        Cost                       USD/hr                 0.0559
    Design              Type                            -  Multistage compressor
                        Power                          kW                   3.14
                        Duty                      kJ/kmol              -1.12e+04
                        Area                         ft^2                   1.54
                        Tube side pressure drop       psi                     12
                        Shell side pressure drop      psi                     20
                        Outlet Temperature              K                    298
                        Volumetric Flow Rate       m^3/hr                   1.24
    Purchase cost       K1 k1 - Compressor               USD             4.3e+03
                        K1 h1 - Double pipe              USD                 568
                        K1 k2 - Compressor               USD            4.27e+03
                        K1 h2 - Double pipe              USD                 675
                        K1 k3 - Compressor               USD            4.25e+03
                        K1 h3 - Double pipe              USD                 956
                        K1 k4 - Compressor               USD            4.24e+03
                        K1 h4 - Double pipe              USD            1.78e+03
    Total purchase cost                               USD                2.1e+04
    Utility cost                                   USD/hr                  0.301

    Show the fluid state at the outlet of each heat exchanger:
    >>> for hx in K.hxs:
    ...  hx.outs[0].show()
    ...
    Stream: K1_H1__K1_K2 from <HXutility: K1_H1> to <IsentropicCompressor: K1_K2>
     phase: 'g', T: 298.15 K, P: 4e+06 Pa
     flow (kmol/hr): H2  1
    Stream: K1_H2__K1_K3 from <HXutility: K1_H2> to <IsentropicCompressor: K1_K3>
     phase: 'g', T: 298.15 K, P: 8e+06 Pa
     flow (kmol/hr): H2  1
    Stream: K1_H3__K1_K4 from <HXutility: K1_H3> to <IsentropicCompressor: K1_K4>
     phase: 'g', T: 298.15 K, P: 1.6e+07 Pa
     flow (kmol/hr): H2  1
    Stream: outlet from <MultistageCompressor: K1>
     phase: 'g', T: 298.15 K, P: 3.2e+07 Pa
     flow (kmol/hr): H2  1

    If we want to setup more complex multistage compression schemes, we can pre-define the compressors and
    heat exchangers and pass them as a list to `MultistageCompressor`:

    >>> ks = [
    ...     bst.units.IsentropicCompressor(P=30e5, eta=0.6),
    ...     bst.units.PolytropicCompressor(P=50e5, eta=0.65),
    ...     bst.units.IsentropicCompressor(P=90e5, eta=0.70),
    ...     bst.units.PolytropicCompressor(P=170e5, eta=0.75),
    ...     bst.units.IsentropicCompressor(P=320e5, eta=0.80),
    ... ]
    >>> hxs = [bst.units.HXutility(T=T) for T in [310, 350, 400, 350, 298]]
    >>> K = bst.units.MultistageCompressor('K2', ins=feed, outs='outlet', compressors=ks, hxs=hxs)
    >>> K.simulate()
    >>> K.show()
    MultistageCompressor: K2
    ins...
    [0] feed
        phase: 'g', T: 298.15 K, P: 2e+06 Pa
        flow (kmol/hr): H2  1
    outs...
    [0] outlet
        phase: 'g', T: 298 K, P: 3.2e+07 Pa
        flow (kmol/hr): H2  1
    >>> K.results()
    Multistage compressor                           Units                     K2
    Power               Rate                           kW                   3.57
                        Cost                       USD/hr                  0.279
    Chilled water       Duty                        kJ/hr              -5.63e+03
                        Flow                      kmol/hr                   3.73
                        Cost                       USD/hr                 0.0282
    Cooling water       Duty                        kJ/hr              -7.12e+03
                        Flow                      kmol/hr                   4.87
                        Cost                       USD/hr                0.00237
    Design              Type                            -  Multistage compressor
                        Power                          kW                   3.57
                        Duty                      kJ/kmol              -1.28e+04
                        Area                         ft^2                   1.14
                        Tube side pressure drop       psi                     15
                        Shell side pressure drop      psi                     25
                        Outlet Temperature              K                    298
                        Volumetric Flow Rate       m^3/hr                   1.24
    Purchase cost       K2 k1 - Compressor            USD                4.3e+03
                        K2 h1 - Double pipe           USD                    298
                        K2 k2 - Compressor            USD               4.28e+03
                        K2 h2 - Double pipe           USD                    198
                        K2 k3 - Compressor            USD               4.27e+03
                        K2 h3 - Double pipe           USD                    129
                        K2 k4 - Compressor            USD               4.26e+03
                        K2 h4 - Double pipe           USD                    752
                        K2 k5 - Compressor            USD               4.24e+03
                        K2 h5 - Double pipe           USD               2.03e+03
    Total purchase cost                               USD               2.47e+04
    Utility cost                                   USD/hr                   0.31


    References
    ----------
    .. [0] Sinnott, R. and Towler, G. (2019). "Chemical Engineering Design: SI Edition (Chemical Engineering Series)". 6th Edition. Butterworth-Heinemann.

    """

    _N_ins = 1
    _N_outs = 1
    _N_heat_utilities = 0
    _units = {
        **_CompressorBase._units,
        **HX._units,
    }

    def __init__(
            self, ID='', ins=None, outs=(), thermo=None, *,
            pr=None, n_stages=None, eta=0.7, vle=False, type=None,
            compressors=None, hxs=None,
    ):
        super().__init__(ID=ID, ins=ins, outs=outs, thermo=thermo)

        # setup option 1: list of compressors and list of heat exchangers
        if compressors is not None and hxs is not None:
            if not isinstance(compressors[0], _CompressorBase):
                raise RuntimeError(f"Invalid parameterization of {self.ID}: `compressors` must "
                                   f"be a list of compressor objects.")
            elif not isinstance(hxs[0], HX):
                raise RuntimeError(f"Invalid parameterization of {self.ID}: `hxd` must "
                                   f"be a list of heat exchanger objects.")
            elif len(compressors) != len(hxs):
                raise RuntimeError(f"Invalid parameterization of {self.ID}: `compressors` and `hxs` "
                                   f"must have the same length.")
            else:
                self.compressors = compressors
                self.hxs = hxs
                self.pr = None
                self.n_stages = None

        # setup option 2: fixed pressure ratio and number of stages
        elif pr is not None and n_stages is not None:
            self.pr = pr
            self.n_stages = n_stages
            self.eta = eta
            self.vle=vle
            self.type=type
            self.compressors = None
            self.hxs = None
        else:
            raise RuntimeError(f"Invalid parameterization of {self.ID}: Must specify `pr` and "
                               f"`n_stages` or `compressors` and `hxs`.")

    def _overwrite_subcomponent_id(self, subcomponent, i_stage):

        # overwrite subcomponent id
        ID = f"{self.ID}_{subcomponent.ticket_name}{i_stage}"
        subcomponent.ID = ID

        # overwrite inlet id if not multistage inlet
        if i_stage == 1 and isinstance(subcomponent, _CompressorBase):
            pass
        else:
            subcomponent.ins[0].ID = f"{subcomponent.ins[0].ID}__{ID}"

        # overwrite outlet id if not multistage outlet
        if i_stage == (self.n_stages or len(self.compressors)) and isinstance(subcomponent, HX):
            pass
        else:
            subcomponent.outs[0].ID = f"{ID}"

    def _setup(self):
        super()._setup()

        # helper variables
        feed = self.ins[0]

        # setup option 1: create connections between compressors and hxs
        if self.compressors is not None and self.hxs is not None:
            for n, (c, hx) in enumerate(zip(self.compressors, self.hxs)):
                if n == 0:
                    inflow = feed
                else:
                    inflow = self.hxs[n-1].outs[0]
                c.ins[0] = inflow
                hx.ins[0] = c.outs[0]
                self._overwrite_subcomponent_id(c, n+1)
                self._overwrite_subcomponent_id(hx, n+1)
                if n==len(self.compressors)-1:
                    hx._outs = self.outs

        # setup option 2: create connected compressor and hx objects
        elif self.pr is not None and self.n_stages is not None:
            self.compressors = []
            self.hxs = []
            for n in range(self.n_stages):
                if n==0:
                    inflow = feed
                    P = feed.P * self.pr
                else:
                    inflow = hx.outs[0]
                    P = P * self.pr

                c = IsentropicCompressor(
                    ins=inflow, P=P, eta=self.eta,
                    vle=self.vle, type=self.type
                )
                self._overwrite_subcomponent_id(c, n+1)
                hx = HXutility(
                    ins=c.outs[0], T=inflow.T, rigorous=self.vle
                )
                self._overwrite_subcomponent_id(hx, n+1)
                if n==self.n_stages-1:
                    hx._outs = self.outs
                self.compressors.append(c)
                self.hxs.append(hx)

        # set inlet and outlet reference
        self._ins = self.compressors[0].ins
        self._outs = self.hxs[-1].outs

        # set auxillary units
        units = [u for t in zip(self.compressors,self.hxs) for u in t]
        self.auxiliary_unit_names = tuple([u.ID for u in units])
        for u in units:
            self.__setattr__(u.ID, u)

    def _run(self):
        # calculate results

        # helper variables
        units = [u for t in zip(self.compressors, self.hxs) for u in t]

        # simulate all subcomponents
        for u in units:
            u.simulate()

        # set power utility = sum of power utilities
        self.power_utility = sum([u.power_utility for u in units])

        # set heat utility = sum of heat utilities
        # split by agent
        self.heat_utilities = sum([h for u in units for h in u.heat_utilities])


    def _design(self):
        self.design_results["Type"] = "Multistage compressor"

        # sum up design values
        units = [u for t in zip(self.compressors,self.hxs) for u in t]
        sum_fields = [
            "Power", "Duty",
            "Area", "Tube side pressure drop", "Shell side pressure drop"
        ]
        for u in units:
            for k,v in u.design_results.items():
                if k in sum_fields:
                    if k in self.design_results:
                        self.design_results[k] += v
                    else:
                        self.design_results[k] = v

        # add heat exchanger duties
        self.design_results["Duty"] += sum([-hx.Q for hx in self.hxs])

        # manual additions
        self.design_results["Outlet Temperature"] = self.outs[0].T
        self.design_results["Volumetric Flow Rate"] = self.ins[0].F_vol
>>>>>>> e03d8af8
<|MERGE_RESOLUTION|>--- conflicted
+++ resolved
@@ -7,7 +7,6 @@
 # for license details.
 import biosteam as bst
 from .. import Unit
-<<<<<<< HEAD
 from warnings import warn
 from math import log, exp, ceil
 from typing import NamedTuple, Tuple, Callable, Dict
@@ -23,13 +22,6 @@
 
 #: TODO:
 #: * Implement estimate of isentropic efficiency when not given (is this possible?).
-=======
-from biosteam.units.heat_exchange import HX, HXutility
-import warnings
-from numpy import log
-
-__all__ = ('IsentropicCompressor', 'IsothermalCompressor', 'PolytropicCompressor', 'MultistageCompressor')
->>>>>>> e03d8af8
 
 class CompressorCostAlgorithm(NamedTuple): 
     #: Defines preliminary correlation algorithm for a compressor type
@@ -609,7 +601,6 @@
         feed = self.ins[0]
         out = self.outs[0]
         out.copy_like(feed)
-<<<<<<< HEAD
         name = '_' + self._method
         method = getattr(self, name)
         self.design_results['Polytropic work'] = method() # Polytropic work [kJ/hr]
@@ -618,18 +609,6 @@
     def _design(self):
         super()._design()
         self._set_power(self.design_results['Polytropic work'] / 3600) # kJ/hr -> kW
-=======
-
-        # calculate polytropic work and outlet state
-        W = self._calculate() # kJ/hr
-
-        # check phase equilibirum
-        if self.vle is True:
-            out.vle(H=out.H, P=out.P)
-
-        # save values for _design
-        self.Q = 0
-        self.power = W / 3600 # kJ/hr -> kW
 
 
 class MultistageCompressor(Unit):
@@ -806,8 +785,8 @@
     _N_outs = 1
     _N_heat_utilities = 0
     _units = {
-        **_CompressorBase._units,
-        **HX._units,
+        **Compressor._units,
+        **bst.HX._units,
     }
 
     def __init__(
@@ -819,10 +798,10 @@
 
         # setup option 1: list of compressors and list of heat exchangers
         if compressors is not None and hxs is not None:
-            if not isinstance(compressors[0], _CompressorBase):
+            if not isinstance(compressors[0], Compressor):
                 raise RuntimeError(f"Invalid parameterization of {self.ID}: `compressors` must "
                                    f"be a list of compressor objects.")
-            elif not isinstance(hxs[0], HX):
+            elif not isinstance(hxs[0], bst.HX):
                 raise RuntimeError(f"Invalid parameterization of {self.ID}: `hxd` must "
                                    f"be a list of heat exchanger objects.")
             elif len(compressors) != len(hxs):
@@ -854,13 +833,13 @@
         subcomponent.ID = ID
 
         # overwrite inlet id if not multistage inlet
-        if i_stage == 1 and isinstance(subcomponent, _CompressorBase):
+        if i_stage == 1 and isinstance(subcomponent, Compressor):
             pass
         else:
             subcomponent.ins[0].ID = f"{subcomponent.ins[0].ID}__{ID}"
 
         # overwrite outlet id if not multistage outlet
-        if i_stage == (self.n_stages or len(self.compressors)) and isinstance(subcomponent, HX):
+        if i_stage == (self.n_stages or len(self.compressors)) and isinstance(subcomponent, bst.HX):
             pass
         else:
             subcomponent.outs[0].ID = f"{ID}"
@@ -902,7 +881,7 @@
                     vle=self.vle, type=self.type
                 )
                 self._overwrite_subcomponent_id(c, n+1)
-                hx = HXutility(
+                hx = bst.HXutility(
                     ins=c.outs[0], T=inflow.T, rigorous=self.vle
                 )
                 self._overwrite_subcomponent_id(hx, n+1)
@@ -931,13 +910,8 @@
         for u in units:
             u.simulate()
 
-        # set power utility = sum of power utilities
-        self.power_utility = sum([u.power_utility for u in units])
-
-        # set heat utility = sum of heat utilities
-        # split by agent
-        self.heat_utilities = sum([h for u in units for h in u.heat_utilities])
-
+        self.power_utility.mix_from([u.power_utility for u in units])
+        self.heat_utilities = bst.HeatUtility.sum_by_agent([h for u in units for h in u.heat_utilities])
 
     def _design(self):
         self.design_results["Type"] = "Multistage compressor"
@@ -961,5 +935,4 @@
 
         # manual additions
         self.design_results["Outlet Temperature"] = self.outs[0].T
-        self.design_results["Volumetric Flow Rate"] = self.ins[0].F_vol
->>>>>>> e03d8af8
+        self.design_results["Volumetric Flow Rate"] = self.ins[0].F_vol