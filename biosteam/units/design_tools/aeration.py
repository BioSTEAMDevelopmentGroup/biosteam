# -*- coding: utf-8 -*-
"""
This module contains methods and correlations to find aeration requirements
for bioreactors.

.. contents:: :local:
   
.. autofunction:: biosteam.units.design_tools.aeration.log_mean_driving_force
.. autofunction:: biosteam.units.design_tools.aeration.Henrys_law_constant
.. autofunction:: biosteam.units.design_tools.aeration.C_L
.. autofunction:: biosteam.units.design_tools.aeration.C_O2_L
.. autofunction:: biosteam.units.design_tools.aeration.kLa_stirred_Riet
.. autofunction:: biosteam.units.design_tools.aeration.kla_bubcol_Deshpande
.. autofunction:: biosteam.units.design_tools.aeration.kla_bubcol_DeJesus
.. autofunction:: biosteam.units.design_tools.aeration.kla_bubcol_Akita_Yoshida
.. autofunction:: biosteam.units.design_tools.aeration.kla_bubcol_Posarac_Tekic
.. autofunction:: biosteam.units.design_tools.aeration.kla_bubcol_Seno
.. autofunction:: biosteam.units.design_tools.aeration.kla_bubcol_Suh
.. autofunction:: biosteam.units.design_tools.aeration.kla_bubcol_Shah
.. autofunction:: biosteam.units.design_tools.aeration.kla_stirred_Labik
.. autofunction:: biosteam.units.design_tools.aeration.kLa_stirred_Galaction
.. autofunction:: biosteam.units.design_tools.aeration.P_at_kLa_Riet

References
----------
.. [1] Van’t Riet, K. Review of Measuring Methods and Results in Nonviscous 
    Gas-Liquid Mass Transfer in Stirred Vessels. Ind. Eng. Chem. Proc. Des. 
    Dev. 1979, 18 (3), 357–364. https://doi.org/10.1021/i260071a001.
.. [2] Deshpande, S. S., Kar, K., Pressler, J., Tebeka, I., Martins, B., Rosenfeld, D., & Biggs, J. (2019).
    Mass transfer estimation for bubble column scale up. Chemical Engineering Science, 205, 350–357.
    https://doi.org/10.1016/j.ces.2019.05.011
.. [3] De Jesus, S. S., Moreira Neto, J., & Maciel Filho, R. (2017). 
    Hydrodynamics and mass transfer in bubble column, conventional airlift,
    stirred airlift and stirred tank bioreactors, using viscous fluid: A comparative study. 
    Biochemical Engineering Journal, 118, 70–81. https://doi.org/10.1016/j.bej.2016.11.019
.. [4] Akita, K., & Yoshida, F. (1973).
    Gas Holdup and Volumetric Mass Transfer Coefficient in Bubble Columns. 
    Effects of Liquid Properties. Industrial & Engineering Chemistry Process Design and Development, 12(1), 76–80. 
    https://doi.org/10.1021/i260045a015
.. [5] Pošarac, D., & Tekić, M. N. (1987). 
    Gas holdup and volumetric mass transfer coefficient in bubble columns with dilute alcohol solutions. 
    AIChE Journal, 33(3), 497–499. https://doi.org/10.1002/aic.690330316
.. [6] Seno, T., Uchida, S., & Tsuyutani, S. (1990).
    Mass transfer in countercurrent and cocurrent bubble columns. Chemical Engineering & Technology, 13(1), 113–118.
    https://doi.org/10.1002/ceat.270130115
.. [7] Suh, I. ‐S., Schumpe, A., Deckwer, W. ‐D., & Kulicke, W. ‐M. (1991). 
    Gas‐liquid mass transfer in the bubble column with viscoelastic liquid. 
    The Canadian Journal of Chemical Engineering, 69(2), 506–512. https://doi.org/10.1002/cjce.5450690215
.. [8] Shah, M., Kiss, A. A., Zondervan, E., Van Der Schaaf, J., & De Haan, A. B. (2012).
    Gas Holdup, Axial Dispersion, and Mass Transfer Studies in Bubble Columns. 
    Industrial & Engineering Chemistry Research, 51(43), 14268–14278. https://doi.org/10.1021/ie301227t
.. [9] Labík, L., Moucha, T., Petříček, R., Rejl, J. F., Valenz, L., & Haidl, J. (2017). 
    Volumetric mass transfer coefficient in viscous liquid in mechanically agitated fermenters. 
    Measurement and correlation. Chemical Engineering Science, 170, 451–463. https://doi.org/10.1016/j.ces.2017.04.006
.. [10] Galaction, A.-I., Cascaval, D., Oniscu, C., & Turnea, M. (2004). 
    Prediction of oxygen mass transfer coefficients in stirred bioreactors for bacteria, yeasts and fungus broths.
    Biochemical Engineering Journal, 20(1), 85–94. https://doi.org/10.1016/j.bej.2004.02.005
.. [11] Benz, G. T. Bioreactor Design for Chemical Engineers. AICHE CEP 2011, 21–26.

"""

__all__ = (
    'C_L',
    'C_O2_L',
    'kLa_stirred_Riet',
    'P_at_kLa_Riet',
    'log_mean_driving_force',
)

# from inspect import signature
from math import exp, log, sqrt

#: Henry's law coefficients. Data from NIST Standard Reference Database 69: NIST Chemistry WebBook:
#: https://webbook.nist.gov/cgi/cbook.cgi?ID=C7782447&Mask=10#Notes
H_coefficients = { # k_H, A
    'O2': (0.0013, 1500),
    'CO2': (0.035, 2400),
    'H2': (0.00078, 500), 
}

def Henrys_law_constant(T, k_H, A):
    """
    Return Henry's law constant [mol / kg / bar] for a chemical given the temperature 
    [K] and the coefficients.
    
    """
    dTinv = (1. / T - 1. / 298.15)
    return k_H * exp(A * dTinv)
    
def C_L(T, Py, chemical):
    """Chemical concentration [mol / kg] in the liquid given the temperature [K] and its
    partial pressure in the gas [bar]."""
    return Py * Henrys_law_constant(T, *H_coefficients[chemical])

def C_O2_L(T, P_O2): # Commonly used, so here for convinience
    """O2 concentration [mol / kg] in the liquid given the temperature [K] and oxygen
    partial pressure of O2 in the gas [bar]."""
    return P_O2 * Henrys_law_constant(T, *H_coefficients['O2'])

def log_mean_driving_force(C_sat_out, C_sat_in, C_out, C_in=None):
    """
    Return the driving force for mass transfer. In small vessels (<1 m tall) 
    where both liquid concentration and saturation are almost constant, the simple
    form is adequate [11]_. In tall vessels, the log-mean driving force should be 
    used for more accuracy, since both the local concentration and the saturation
    concentration are different in the top and bottom of a bioreactor [11]_. 
    
    Parameters
    ----------
    C_sat_out : float
        Saturated concentration entering the bioreactor.
    C_sat_out : float
        Saturated concentration exiting the bioreactor.
    C_out : float, optional
        Outlet concentration. 
    C_in : float
        Inlet concentration. Defaults to the outlet concentration, which
        assumes perfect mixing and oxygen uptake rate is the same everywhere.
        
    """
    if C_in is None: C_in = C_out # Assume perfect mixing and oxygen uptake rate is the same everywhere.
    dC_out = C_sat_out - C_out
    dC_in = C_sat_in - C_in
    if dC_out < 1e-9: # This is not theoretically possible, but may be an assumption
        dC_out = 1e-9 # Assume it near zero
    return (dC_out - dC_in) / log(dC_out / dC_in)

kLa_methods = {}
kLa_method_names = {
    'Bubble column': [],
    'Stirred tank': []
}
def register(f):
    # parameters = list(signature(f).parameters)
    name = f.__name__
    _, kind, *authors = name.split('_')
    authors = ' & '.join(authors)
    if kind == 'bubcol': kind = 'Bubble column'
    elif kind == 'stirred': kind = 'Stirred tank'
    else: raise ValueError(f"only 'bubcol' and 'stirred' are valid types; not {kind!r}")
    kLa_methods[kind, authors] = f
    kLa_method_names[kind].append(authors)
    return f

_kLa_coefficients_Riet = {
    # Garcia-Ochoa, F.; Gomez, E. Bioreactor Scale-up and Oxygen Transfer Rate
    # in Microbial Processes: An Overview. Biotechnology Advances 2009, 27 (2),
    # 153–176. https://doi.org/10.1016/j.biotechadv.2008.10.006.
    # Name: (a, b, c) # kLa = a * (P/V) ** b * U**c 
    'Figueiredo & Calderbank': (0.026, 0.6, 0.8),
    "Van't Riet": (0.026, 0.4, 0.5),
}

@register
def kLa_stirred_Riet(P, V, U, coefficients=None):
    """
    Return the lumped mass transfer coefficient and the
    mean bubble specific interfacial area (k_L*a; 1/s) given the
    gassed power input (P; W), the total volume (V; m3), and the
    gas superficial velocity in the reactor (m/s).
    
    Other Parameters
    ----------------
    coefficients : Iterable[float]|str, optional
        Name of author or an iterable in the form of a, b, c. The
        
    Notes
    -----
    The correlation is kLa = a * (P/V) ** b * U ** c.
    """
    if coefficients is None:
        a, b, c = _kLa_coefficients_Riet['Figueiredo & Calderbank']
    elif isinstance(coefficients, str):
        a, b, c = _kLa_coefficients_Riet[coefficients]
    else:
        a, b, c = coefficients
    return a * (P / V) ** b * U ** c

# TODO:
# def get_efficiency_factor():
#     """
#     Return the efficiency factor for mass transfer in
#     bubble column reactors.    
#     Take present that the units of the efficiency factor are [m**-1].
#     This values are 
#         - 0.016-0.028 m^-1 for coarse bubble diffusers
#         - 0.07-0.1 m^-1 for fine bubble diffusers
#     """
#     K = None
#     return K

@register
def kla_bubcol_Deshpande(K, M_l, Rhat, T, rho_l, U_g, coefficients=None):
    """
    Returns the KLa coefficient for a bubble column reactor based on 
    the Deshpande et al. (2019) correlation [2]_.
    
    Parameters
    ----------
    K: float
        Efficiency change per unit change in liquid height above sparger, [m^-1]
    M_l: float
        Molar mass, e.g. water =  0.018 kg/mol, [kg/mol]
    Rhat: float
        Ideal gas constant, [J/mol-K]
    T: float
        Temperature, [K]
    rho_l: float
        Mass density of the liquid, e.g. 1000 kg/m^3 for water [kg/m^3]
    U_g: float
        Superficial gas velocity, [m/s]
    
    """
    H_at_T = 3.9e9
    alpha = K * (H_at_T * M_l)/(Rhat * T * rho_l)
    if coefficients is None: coefficients = (1,)
    beta, = coefficients
    return alpha * U_g ** beta

@register
def kla_bubcol_DeJesus(Q, mu, k, n, system_like = None, coefficients=None):
    """
    Returns the KLa coefficient for a bubble column reactor based on the
    De Jesus et al. (2017) correlation [3]_.
    
    Parameters
    ----------
    Q: float
        Specific air flow rate, [vmm]
    mu: float
        Dynamic viscosity, [Pa.s]
    k: float
        Consistency index, [Pa.s^n]
    n: float
        Flow behavior index
    system_like: str
        Name of the system, e.g. "Glycerol" or "Xanthan"
    
    """
    if system_like == "Glycerol":
        if coefficients is None: coefficients = (1.27e-2, 0.51, -0.12)
        a, c, d = coefficients
        return a * Q ** c * mu ** d
    elif system_like == "Xanthan":
        if coefficients is None: coefficients = (5.80e-3, 0.66, -0.50, -0.80)
        e, h, i, j = coefficients
        return e * Q ** h * k ** i * n ** j
    else:
        if coefficients is None and system_like is None:
            raise ValueError(
                "To use the De Jesus et al. (2017) correlation without\n a "
                "system_like, please provide the necessary coefficients"
            )
        else:
            if system_like == 'Newtonian':
                a, c, d = coefficients
                return a * Q ** c * mu ** d
            elif system_like == 'Non-Newtonian':
                e, h, i, j = coefficients
                return e * Q ** h * k ** i * n ** j
            else:
                raise ValueError(
                    "system_like must be either 'Newtonian' or 'Non-Newtonian'"
                )

@register
def kla_bubcol_Akita_Yoshida(D, mu_l, rho_l, D_l, g, sigma_l, epsilon_g, coefficients=None):
    """
    Returns the KLa coefficient for a bubble column reactor based on the
    Akita & Yoshida (1973) correlation [4]_.
    
    Parameters
    ----------
    D: float
        Diameter of the column, [m]
    mu_l: float
        Viscosity of the liquid, [Cp]
    rho_l: float    
        Density of the liquid, [kg/m^3]
    D_l: float
        Diffusivity of liquid, [m^2/s]
    g: float
        Gravitational acceleration, [m/s^2] 
    sigma_l: float
        The surface tension ofliquid [N/m]
    epsilon_g: float
        Overall gashold-up
    
    Notes
    -----
    This correlation is valid under the following range of values:
    D = 0.15 m -> Diameter of the column
    H = 4 m -> Liquid height in the column
    V_g = 0 - 0.33 m/s -> Superficial gasvelocity [m/s]
    And the conditions are for:
    ->  O2-Water, Aqueous Solutions of Glycerol, Glycol, Methanol, Sodium Sulphite
    """
    kla = (D_l/(D**2)) * 0.6 *(mu_l/(rho_l * D_l))**(0.5) * ((g*rho_l*D**2)/sigma_l)**(0.62) * ((g * D**3 * rho_l**2)/mu_l)**(0.31) * epsilon_g**(1.1)
    return kla

@register
def kla_bubcol_Posarac_Tekic(D, mu_l, rho_l, D_l, g, sigma_l, epsilon_g, coefficients=None):

    """
    Returns the KLa coefficient for a bubble column reactor based on the 
    Pošarac & Tekić (1987) [5]_.

    Parameters
    ----------
    D: float
        Diameter of the column, [m]
    mu_l: float
        Viscosity of the liquid, [Cp]
    rho_l: float    
        Density of the liquid, [kg/m^3]
    D_l: float
        Diffusivity ofliquid, [m^2/s]
    g: float
        Gravitational acceleration, [m/s^2] 
    sigma_l: float
        The surface tension ofliquid [N/m]
    epsilon_g: float
        Overall gashold-up

    Notes
    -----
    This correlation is valid under the following range of values:
    D = 0.1 m -> Diameter of the column
    H = 2.5 m -> Liquid height in the column
    V_g = 0.008 - 0.08 m/s -> Superficial gas velocity [m/s]
    And the conditions are:
    ->  Air-Water, Aqueous Solution of Methanol, Ethanol, i-Propanol, nButanol
    """
    kla = (D_l/(D**2)) * 0.961 *(mu_l/(rho_l * D_l))**(0.5) * ((g*rho_l*D**2)/sigma_l)**(0.62) * ((g * D**3 * rho_l**2)/mu_l**2)**(0.31) * epsilon_g**(1.1)

    return kla

@register
def kla_bubcol_Seno(D, mu_l, rho_l, D_l, g, sigma_l, epsilon_g, V_g, V_l, coefficients=None):
    """
    Returns the KLa coefficient for a bubble column reactor based on the 
    Seno et al. (1990) correlation [6]_.
    
    Parameters
    ----------
    D: float
        Diameter of the column, [m]
    mu_l: float
        Viscosity of the liquid, [Cp]
    rho_l: float    
        Density of the liquid, [kg/m^3]
    D_l: float
        Diffusivity ofliquid, [m^2/s]
    g: float
        Gravitational acceleration, [m/s^2] 
    sigma_l: float
        The surface tension of liquid [N/m]
    epsilon_g: float
        Overall gashold-up
    V_g: float
        Superficial gas velocity, [m/s]
    V_l: float
        Superficial liquid velocity, [m/s]
    
    Notes
    -----
    This correlation is valid under the following range of values:
    D = 0.0464 m -> Diameter of the column
    H = 1.36 m -> Liquid height in the column
    V_g = 0.005 - 0.04 m/s -> Superficial gas velocity [m/s]
    V_l = 0.005 - 0.1 m/s -> Superficial liquid velocity [m/s]
    rho_l = 995 - 1043 kg/m^3 -> Density of the liquid [kg/m^3]
    mu_l = 0.653- 1.31 Cp -> Viscosity of the liquid [Cp]
    sigma_l = 0.0348-0.0728 N/m -> The surface tension ofliquid [N/m]
    D_l = 1.68-3.24 × 10^-9 m^2/s
    Conditions:
    O2- Water, Aqueous Solution of Butanol, Polyoxyethylene sorbitan monolaurate with silicone oil

    """
    kla = (D_l/(D**2)) * 0.6 * (V_g/(V_g+V_l))**-0.39 *(mu_l/(rho_l * D_l))**(0.5) * ((g * rho_l**2 * D**2)/mu_l)**(0.62) * ((g * D**3 * rho_l**2)/mu_l**2)**(0.31) * epsilon_g**(1.1)
    return kla

@register
def kla_bubcol_Suh(D, mu_l, rho_l, D_l, g, sigma_l, epsilon_g, V_g, V_l, coefficients=None):
    """
    Returns the KLa coefficient for a bubble column reactor based on the 
    Suh et al. (1991) correlation [7]_.
    
    Parameters
    ----------
    D: float
        Diameter of the column, [m]
    mu_l: float
        Viscosity of the liquid, [Cp]
    rho_l: float    
        Density of the liquid, [kg/m^3]
    D_l: float
        Diffusivity ofliquid, [m^2/s]
    g: float
        Gravitational acceleration, [m/s^2] 
    sigma_l: float
        The surface tension ofliquid [N/m]
    epsilon_g: float
        Overall gashold-up
    V_g: float
        Superficial gas velocity, [m/s]
    V_l: float
        Superficial liquid velocity, [m/s]

    Notes
    -----
    This correlation is valid under the following range of values:
    D: 0.15 m -> Diameter of the column [m]
    H: 2.9 m -> Liquid height in the column [m]
    V_g: 0.005 - 0.04 m/s -> Superficial gas velocity [m/s]
    rho_l: 1001 - 1264 kg/m^3 -> Density of the liquid [kg/m^3]
    sigma_l: 0.0656-0.0746 N/m -> The surface tension of the liquid [N/m]
    D_l: 0.318-2.5 * 10^-9 m^2/s -> Diffusivity of liquid [m^2/s]

    And the conditions are:
    Air-Aqueous Sucrose Solution
    """

<<<<<<< HEAD
    kla = (D_l/(D**2)) * 0.018 * (mu_l/(rho_l * D_l))**(0.5) * ((g*rho_l*D**2)/sigma_l)**(0.75) * (g*D**3*rho_l**2/(mu_l**2))**(0.39)*(V_g/(sqrt(g*D)))
=======
    kla = (D_l/(D**2)) * 0.018 * (mu_l/(rho_l * D_l))**(0.5) * ((g*rho_l*D**2)/sigma_l)**(0.75) * (g*D**3*rho_l**2/(mu_l**2))**(0.39)*(V_g/(sqrt(g*D)))**0.51

>>>>>>> e1f63c75
    return kla

@register
def kla_bubcol_Shah(D, V_l, g, V_g, rho_l, mu_l, coefficients=None):
    """
    Returns the KLa coefficient for a bubble column reactor based on the 
    Shah et al. (2012) correlation [8]_.
    
    Parameters
    ----------
    D: float
        Diameter of the column, [m]
    V_l:
        Superficial liquid velocity, [m/s]
    g: 
        Gravitational acceleration, [m/s^2]
    V_g:
        Superficial gas velocity, [m/s]
    rho_l:
        Density of the liquid, [kg/m^3]
    mu_l:   
        Viscosity of the liquid, [Cp]
    
    Notes
    -----
    This correlation is valid under the following range of values:
    D: 0.29 m -> Diameter of the column [m]
    H: 0.2 m -> Liquid height in the column [m]
    V_g: 0.021 - 0.105 m/s -> Superficial gas velocity [m/s]
    V_l: 0.0005 - 0.002 m/s -> Superficial liquid velocity [m/s]
    mu_l: 1 - 50 Cp -> Viscosity of the liquid [Cp]
    """
    kla = (V_l/D) * 0.0029 * (V_g**2 / (g * D))**0.301 * (V_l**2/(g * D))**-0.511 * (g*rho_l**3 * D**3 / (mu_l**2))**0.12
    return kla

@register
def kla_stirred_Labik(N, D, v_s, P0, coefficients=None):
    """
    Returns the KLa coefficient for a stirred tank reactor based on the 
    Labik et al. (2017) correlation [9]_.
    
    Parameters
    ----------
    N: float
        impeller frequency [s^-1]
    D: float
        impeller diameter [m]
    v_s: float
        gas superficial velocity [m/s]
    P0: float
        impeller power number (P_u/rhh N^3 D^5) [-]
    
    """
    kla = 0.295 * (N * D)**2.083 * v_s**0.461 * P0 ** 0.737
    return kla

def _kLa_submerged(alpha, beta, gamma, delta, C_x, P_a, V, v_s):
    """
    Auxiliary function to calculate kla for submerged aeration.
    """
    return alpha * C_x ** beta * (P_a / V) ** gamma * v_s ** delta
def _kLa_surface(alpha, beta, P, V):
    """
    Auxiliary function to calculate kla for surface aeration.
    """
    return 1/exp(alpha) * (P/V) ** beta

@register
def kLa_stirred_Galaction(
        aeration_type: str, V, C_x, v_s, P_a=None, P=None, 
        organism_type=None, coefficients=None,
    ):
    """
    Return the kLa for a stirred tank reactor based on the 
    Galaction et al. (2004) correlation [10]_.
    
    Parameters
    ----------
    aeration_type: str
        Type of aireation, in this case either 'Surface' or 'Submerged'
    P_a: float
        power consumption for mixing of aerated broths, [W]
    P: float
        power consumption for mixing of non-aerated broths, [W]
    V: float
        volume of the medium, [m**3]
    C_x: float
        Biomass concentration, [g/l dry weight]
    v_s: float
        superficial air velocity, [m/s]
    
    """
    if aeration_type == 'Submerged':
        if organism_type == 'P.shermanii':
            if coefficients is None: coefficients = (6.586, -0.282, 0.0286, 0.429)
            alpha, beta, gamma, delta = coefficients
            return _kLa_submerged(alpha, beta, gamma, delta, C_x, P_a, V, v_s)
        elif organism_type == 'S.cerevisiae':
            if coefficients is None: coefficients = (52.44, -0.702, -0.0762, 0.514)
            alpha, beta, gamma, delta = coefficients
            return _kLa_submerged(alpha, beta, gamma, delta, C_x, P_a, V, v_s)
        elif organism_type == 'P.chrysogenum_pellet':
            if coefficients is None: coefficients = (0.193, -0.269, 0.0288, 0.257)
            alpha, beta, gamma, delta = coefficients
            return _kLa_submerged(alpha, beta, gamma, delta, C_x, P_a, V, v_s)
        elif organism_type == 'P.chrysogenum_mycelia':
            if coefficients is None: coefficients = (33.59, -1.012, -0.0463, 0.94)
            alpha, beta, gamma, delta = coefficients
            return _kLa_submerged(alpha, beta, gamma, delta, C_x, P_a, V, v_s)
        else:
            raise ValueError("Please provide a valid organism_type (in this case 'P.shermanii', 'S.cerevisiae', 'P.chrysogenum_pellet' or 'P.chrysogenum_mycelia')")
    elif aeration_type == 'Surface':
        if organism_type == 'P.shermanii':
            alpha = 10.35 + 0.63 *log(C_x)
            beta = 0.694 - 0.069 * log(C_x)
            return _kLa_surface(alpha, beta, P, V)
        elif organism_type == 'S.cerevisiae':
            alpha = 11.64 + 0.307 * log(C_x)
            beta = 1.14 - 0.187 * log(C_x)
            return _kLa_surface(alpha, beta, P, V)
        elif organism_type == 'P.chrysogenum_pellet':
            alpha = 12.77 + 0.227 * log(C_x)
            beta = 0.62 - 0.109 * log(C_x)
            return _kLa_surface(alpha, beta, P, V)
        elif organism_type == 'P.chrysogenum_mycelia':
            alpha = 11.46 + 0.729 * log(C_x)
            beta = 0.093 + 0.057 * log(C_x)
            return _kLa_surface(alpha, beta, P, V)
        else: 
            raise ValueError("Please provide a valid organism_type (in this case 'P.shermanii', 'S.cerevisiae', 'P.chrysogenum_pellet' or 'P.chrysogenum_mycelia')")
    else:
        raise ValueError("Please provide a valid aeration_type (in this case 'Surface' or 'Submerged')")

def P_at_kLa_Riet(kLa, V, U, coefficients=None):
    """
    Return the gassed power input (P; W) given the lumped mass transfer 
    coefficient and the mean bubble specific interfacial area (k_L*a; 1/s),
    the total volume (V; m3), and the gas superficial velocity in the reactor (m/s).
    
    Other Parameters
    ----------------
    coefficients : Iterable[float]|str, optional
        Name of author or an iterable in the form of a, b, c.
        
    Notes
    ------
    The correlation is kLa = a * (P/V) ** b * U ** c from [1]_.
    
    """
    if coefficients is None:
        a, b, c = _kLa_coefficients_Riet['Figueiredo & Calderbank']
    elif isinstance(coefficients, str):
        a, b, c = _kLa_coefficients_Riet[coefficients]
    else:
        a, b, c = coefficients
<<<<<<< HEAD
    return (kLa / (a * U ** c)) ** (1 / b) * V
=======
    return (kLa / (a * U ** c)) ** (1 / b) * V

def log_mean_driving_force(C_sat_out, C_sat_in, C_out, C_in=None):
    """
    Return the driving force for mass transfer. In small vessels (<1 m tall) 
    where both liquid concentration and saturation are almost constant, the simple
    form is adequate [1]_. In tall vessels, the log-mean driving force should be 
    used for more accuracy, since both the local concentration and the saturation
    concentration are different in the top and bottom of a bioreactor [1]_. 
    
    Parameters
    ----------
    C_sat_out : float
        Saturated concentration entering the bioreactor.
    C_sat_out : float
        Saturated concentration exiting the bioreactor.
    C_out : float, optional
        Outlet concentration. 
    C_in : float
        Inlet concentration. Defaults to the outlet concentration, which
        assumes perfect mixing and oxygen uptake rate is the same everywhere.
        
    References
    ----------
    [1] Benz, G. T. Bioreactor Design for Chemical Engineers. AICHE CEP 2011, 21–26.

    """
    if C_in is None: C_in = C_out # Assume perfect mixing and oxygen uptake rate is the same everywhere.
    dC_out = C_sat_out - C_out
    dC_in = C_sat_in - C_in
    if dC_out < 1e-9: # This is not theoretically possible, but may be an assumption
        dC_out = 1e-9 # Assume it near zero
    return (dC_out - dC_in) / log(dC_out / dC_in)


if __name__ == "__main__":
    print('hola')

    repeated_names = [
        ('U_g', ('U_G', 'V_G')),

    ]   
    fermentation_variables_bub_col = {
        'Dashpande': {
        'epsilon_g': (0.5, 1.2), 
        'K': (0.016, 0.028), # for coarse bubble diffusers  'K': (0.07, 0.1), # for fine bubble diffusers
        'M_l': 0.018, # kg/mol
        'Rhat': 8.314, # J/mol-K
        'T': 298.15, # K
        'rho_l': 1000, # kg/m^3
        'U_g': (0.01,0.1), # m/s
        },
        'DeJesus': {
            'Q':(0, 1.6), # vvm
            'mu': (0.001, 0.1), # Pa.s
            'k': (0.1, 100), # Pa.s^n
            'n': (0, 2) # Flow behavior index <1 for pseudoplastic, >1 for dilatant, 1 for Newtonian
        },
        'Akita_Yoshida': {
            'D': 0.15, # m
            'H': 4, # m
            'V_g': (0, 0.33), # m/s
            'mu_l': (0.5, 100), # Cp 1 water, 100 xanthan
            'rho_l': (995, 1043), # kg/m^3
            'D_l': (1.68  * 10**-9, 3.24  * 10**-9) , # m^2/s
            'g': 9.81, # m/s^2
            'sigma_l':  (0.0348,0.0728), # N/m
            'epsilon_g': (0.01, 1) # m/s
        },
        'Posarac_Tekic': {
            'D': 0.1, # m
            'H': 2.5, # m
            'V_g': (0.008, 0.08), # m/s
            'mu_l': (0.5, 100), # Cp 1 water, 100 xanthan
            'rho_l': (995, 1043), # kg/m^3
            'D_l': (1.68  * 10**-9, 3.24  * 10**-9), # m^2/s
            'sigma_l':  (0.0348,0.0728), # N/m
            'epsilon_g': (0.01, 1) # m/s    
        },
        'Seno': {
            'D': 0.0464, # m
            'H': 1.36, # m
            'V_g': (0.005, 0.04), # m/s
            'V_l': (0.005, 0.1), # m/s
            'rho_l': (995, 1043), # kg/m^3
            'mu_l': (0.653, 1.31), # Cp 1 water, 100 xanthan
            'D_l': (1.68 * 10**-9, 3.24 * 10**-9), # m^2/s
            'g': 9.81, # m/s^2
            'sigma_l': (0.0348,0.0728), # N/m
            'epsilon_g': (0.01, 1) # m/s
        },
        'Suh': {
            'D': 0.15, # m
            'H': 2.9, # m
            'V_g': (0.005, 0.04), # m/s
            'rho_l': (1001, 1264), # kg/m^3
            'mu_l': (0.653, 1.31), # Cp 1 water, 100 xanthan
            'D_l': (0.318 * 10**-9, 2.5 * 10**-9) , # m^2/s
            'g': 9.81, # m/s^2
            'sigma_l': (0.0656,0.0746), # N/m
            'epsilon_g': (0.01, 1) # m/s
        },
        'Shah': {
            'D': 0.29, # m
            'H': 0.2, # m
            'V_g': (0.021, 0.105), # m/s
            'V_l': (0.0005, 0.002), # m/s
            'rho_l': (1, 50), # kg/m^3
            'mu_l': (1, 50), # Cp 1 water, 100 xanthan
        },
    }

    fermentation_variables_stirred = {
        'Labik':{
            'N': (4.17, 14.17), # s^-1
            'D':(0.1,0.2), # m
            'v_s': (2.12 * 10^-3, 8.48 * 10^-3) , # m/s
            'P0': (100, 10000),
        },
        'Galaction':{ # look into what is better for the P_a/V and P/V
            'P_a/V' : (30,120), # W/m^3
            'v_s': (0.8 * 10^-3, 5 * 10^-3), # m/s
            'C_x': (5, 150), # g/l dry weight
            'P/V': (10, 1900), # W/m^3

        }
        }
>>>>>>> e1f63c75
<|MERGE_RESOLUTION|>--- conflicted
+++ resolved
@@ -97,34 +97,6 @@
     partial pressure of O2 in the gas [bar]."""
     return P_O2 * Henrys_law_constant(T, *H_coefficients['O2'])
 
-def log_mean_driving_force(C_sat_out, C_sat_in, C_out, C_in=None):
-    """
-    Return the driving force for mass transfer. In small vessels (<1 m tall) 
-    where both liquid concentration and saturation are almost constant, the simple
-    form is adequate [11]_. In tall vessels, the log-mean driving force should be 
-    used for more accuracy, since both the local concentration and the saturation
-    concentration are different in the top and bottom of a bioreactor [11]_. 
-    
-    Parameters
-    ----------
-    C_sat_out : float
-        Saturated concentration entering the bioreactor.
-    C_sat_out : float
-        Saturated concentration exiting the bioreactor.
-    C_out : float, optional
-        Outlet concentration. 
-    C_in : float
-        Inlet concentration. Defaults to the outlet concentration, which
-        assumes perfect mixing and oxygen uptake rate is the same everywhere.
-        
-    """
-    if C_in is None: C_in = C_out # Assume perfect mixing and oxygen uptake rate is the same everywhere.
-    dC_out = C_sat_out - C_out
-    dC_in = C_sat_in - C_in
-    if dC_out < 1e-9: # This is not theoretically possible, but may be an assumption
-        dC_out = 1e-9 # Assume it near zero
-    return (dC_out - dC_in) / log(dC_out / dC_in)
-
 kLa_methods = {}
 kLa_method_names = {
     'Bubble column': [],
@@ -183,7 +155,7 @@
 #     bubble column reactors.    
 #     Take present that the units of the efficiency factor are [m**-1].
 #     This values are 
-#         - 0.016-0.028 m^-1 for coarse bubble diffusers
+#         - 0.016-0.028 m**-1 for coarse bubble diffusers
 #         - 0.07-0.1 m^-1 for fine bubble diffusers
 #     """
 #     K = None
@@ -211,7 +183,7 @@
         Superficial gas velocity, [m/s]
     
     """
-    H_at_T = 3.9e9
+    H_at_T = Henrys_law_constant(T)
     alpha = K * (H_at_T * M_l)/(Rhat * T * rho_l)
     if coefficients is None: coefficients = (1,)
     beta, = coefficients
@@ -278,7 +250,7 @@
     rho_l: float    
         Density of the liquid, [kg/m^3]
     D_l: float
-        Diffusivity of liquid, [m^2/s]
+        Diffusivity ofliquid, [m^2/s]
     g: float
         Gravitational acceleration, [m/s^2] 
     sigma_l: float
@@ -340,51 +312,6 @@
     """
     Returns the KLa coefficient for a bubble column reactor based on the 
     Seno et al. (1990) correlation [6]_.
-    
-    Parameters
-    ----------
-    D: float
-        Diameter of the column, [m]
-    mu_l: float
-        Viscosity of the liquid, [Cp]
-    rho_l: float    
-        Density of the liquid, [kg/m^3]
-    D_l: float
-        Diffusivity ofliquid, [m^2/s]
-    g: float
-        Gravitational acceleration, [m/s^2] 
-    sigma_l: float
-        The surface tension of liquid [N/m]
-    epsilon_g: float
-        Overall gashold-up
-    V_g: float
-        Superficial gas velocity, [m/s]
-    V_l: float
-        Superficial liquid velocity, [m/s]
-    
-    Notes
-    -----
-    This correlation is valid under the following range of values:
-    D = 0.0464 m -> Diameter of the column
-    H = 1.36 m -> Liquid height in the column
-    V_g = 0.005 - 0.04 m/s -> Superficial gas velocity [m/s]
-    V_l = 0.005 - 0.1 m/s -> Superficial liquid velocity [m/s]
-    rho_l = 995 - 1043 kg/m^3 -> Density of the liquid [kg/m^3]
-    mu_l = 0.653- 1.31 Cp -> Viscosity of the liquid [Cp]
-    sigma_l = 0.0348-0.0728 N/m -> The surface tension ofliquid [N/m]
-    D_l = 1.68-3.24 × 10^-9 m^2/s
-    Conditions:
-    O2- Water, Aqueous Solution of Butanol, Polyoxyethylene sorbitan monolaurate with silicone oil
-
-    """
-    kla = (D_l/(D**2)) * 0.6 * (V_g/(V_g+V_l))**-0.39 *(mu_l/(rho_l * D_l))**(0.5) * ((g * rho_l**2 * D**2)/mu_l)**(0.62) * ((g * D**3 * rho_l**2)/mu_l**2)**(0.31) * epsilon_g**(1.1)
-    return kla
-
-@register
-def kla_bubcol_Suh(D, mu_l, rho_l, D_l, g, sigma_l, epsilon_g, V_g, V_l, coefficients=None):
-    """
-    Returns the KLa coefficient for a bubble column reactor based on the 
-    Suh et al. (1991) correlation [7]_.
     
     Parameters
     ----------
@@ -406,6 +333,51 @@
         Superficial gas velocity, [m/s]
     V_l: float
         Superficial liquid velocity, [m/s]
+    
+    Notes
+    -----
+    This correlation is valid under the following range of values:
+    D = 0.0464 m -> Diameter of the column
+    H = 1.36 m -> Liquid height in the column
+    V_g = 0.005 - 0.04 m/s -> Superficial gas velocity [m/s]
+    V_l = 0.005 - 0.1 m/s -> Superficial liquid velocity [m/s]
+    rho_l = 995 - 1043 kg/m^3 -> Density of the liquid [kg/m^3]
+    mu_l = 0.653- 1.31 Cp -> Viscosity of the liquid [Cp]
+    sigma_l = 0.0348-0.0728 N/m -> The surface tension ofliquid [N/m]
+    D_l = 1.68-3.24 × 10^-9 m^2/s
+    Conditions:
+    O2- Water, Aqueous Solution of Butanol, Polyoxyethylene sorbitan monolaurate with silicone oil
+
+    """
+    kla = (D_l/(D**2)) * 0.6 * (V_g/(V_g+V_l))**-0.39 *(mu_l/(rho_l * D_l))**(0.5) * ((g * rho_l**2 * D**2)/sigma_l)**(0.62) * ((g * D**3 * rho_l**2)/mu_l**2)**(0.31) * epsilon_g**(1.1)
+    return kla
+
+@register
+def kla_bubcol_Suh(D, mu_l, rho_l, D_l, g, sigma_l, epsilon_g, V_g, V_l, coefficients=None):
+    """
+    Returns the KLa coefficient for a bubble column reactor based on the 
+    Suh et al. (1991) correlation [7]_.
+    
+    Parameters
+    ----------
+    D: float
+        Diameter of the column, [m]
+    mu_l: float
+        Viscosity of the liquid, [Cp]
+    rho_l: float    
+        Density of the liquid, [kg/m^3]
+    D_l: float
+        Diffusivity ofliquid, [m^2/s]
+    g: float
+        Gravitational acceleration, [m/s^2] 
+    sigma_l: float
+        The surface tension ofliquid [N/m]
+    epsilon_g: float
+        Overall gashold-up
+    V_g: float
+        Superficial gas velocity, [m/s]
+    V_l: float
+        Superficial liquid velocity, [m/s]
 
     Notes
     -----
@@ -421,12 +393,7 @@
     Air-Aqueous Sucrose Solution
     """
 
-<<<<<<< HEAD
-    kla = (D_l/(D**2)) * 0.018 * (mu_l/(rho_l * D_l))**(0.5) * ((g*rho_l*D**2)/sigma_l)**(0.75) * (g*D**3*rho_l**2/(mu_l**2))**(0.39)*(V_g/(sqrt(g*D)))
-=======
     kla = (D_l/(D**2)) * 0.018 * (mu_l/(rho_l * D_l))**(0.5) * ((g*rho_l*D**2)/sigma_l)**(0.75) * (g*D**3*rho_l**2/(mu_l**2))**(0.39)*(V_g/(sqrt(g*D)))**0.51
-
->>>>>>> e1f63c75
     return kla
 
 @register
@@ -582,18 +549,15 @@
         a, b, c = _kLa_coefficients_Riet[coefficients]
     else:
         a, b, c = coefficients
-<<<<<<< HEAD
-    return (kLa / (a * U ** c)) ** (1 / b) * V
-=======
     return (kLa / (a * U ** c)) ** (1 / b) * V
 
 def log_mean_driving_force(C_sat_out, C_sat_in, C_out, C_in=None):
     """
     Return the driving force for mass transfer. In small vessels (<1 m tall) 
     where both liquid concentration and saturation are almost constant, the simple
-    form is adequate [1]_. In tall vessels, the log-mean driving force should be 
+    form is adequate [11]_. In tall vessels, the log-mean driving force should be 
     used for more accuracy, since both the local concentration and the saturation
-    concentration are different in the top and bottom of a bioreactor [1]_. 
+    concentration are different in the top and bottom of a bioreactor [11]_. 
     
     Parameters
     ----------
@@ -607,10 +571,6 @@
         Inlet concentration. Defaults to the outlet concentration, which
         assumes perfect mixing and oxygen uptake rate is the same everywhere.
         
-    References
-    ----------
-    [1] Benz, G. T. Bioreactor Design for Chemical Engineers. AICHE CEP 2011, 21–26.
-
     """
     if C_in is None: C_in = C_out # Assume perfect mixing and oxygen uptake rate is the same everywhere.
     dC_out = C_sat_out - C_out
@@ -618,7 +578,6 @@
     if dC_out < 1e-9: # This is not theoretically possible, but may be an assumption
         dC_out = 1e-9 # Assume it near zero
     return (dC_out - dC_in) / log(dC_out / dC_in)
-
 
 if __name__ == "__main__":
     print('hola')
@@ -700,16 +659,15 @@
     fermentation_variables_stirred = {
         'Labik':{
             'N': (4.17, 14.17), # s^-1
-            'D':(0.1,0.2), # m
-            'v_s': (2.12 * 10^-3, 8.48 * 10^-3) , # m/s
+            'D':(0.1, 0.2), # m
+            'v_s': (2.12 * 1e-3, 8.48 * 1e-3) , # m/s
             'P0': (100, 10000),
         },
         'Galaction':{ # look into what is better for the P_a/V and P/V
             'P_a/V' : (30,120), # W/m^3
-            'v_s': (0.8 * 10^-3, 5 * 10^-3), # m/s
+            'v_s': (0.8 * 1e-3, 5 * 1e-3), # m/s
             'C_x': (5, 150), # g/l dry weight
             'P/V': (10, 1900), # W/m^3
 
         }
-        }
->>>>>>> e1f63c75
+    }